<<<<<<< HEAD
package noise

import (
	"github.com/perlin-network/noise/payload"
	"github.com/pkg/errors"
	"github.com/stretchr/testify/assert"
	"testing"
)

type testMsg struct {
	text string
}

func (testMsg) Read(reader payload.Reader) (Message, error) {
	text, err := reader.ReadString()
	if err != nil {
		return nil, errors.Wrap(err, "failed to read chat msg")
	}

	return testMsg{text: text}, nil
}

func (m testMsg) Write() []byte {
	return payload.NewWriter(nil).WriteString(m.text).Bytes()
}

func TestBytes(t *testing.T) {
	t.Parallel()
	for i := 0; i < 1000; i++ {
		o := Opcode(i)
		assert.Equal(t, [1]byte{byte(i)}, o.Bytes())
	}
}

func TestNextAvailableOpcode(t *testing.T) {
	resetOpcodes()

	// opcode 0 should be an empty message
	msg, err := MessageFromOpcode(Opcode(0))
	assert.Nil(t, err)
	assert.Equal(t, EmptyMessage{}, msg)

	// an unset opcode should be an error
	_, err = MessageFromOpcode(Opcode(1))
	assert.NotNil(t, err)

	RegisterMessage(Opcode(1), (*testMsg)(nil))

	// an opcode should still exist after the loop
	msg, err = MessageFromOpcode(Opcode(1))
	assert.Nil(t, err)
	assert.Equal(t, testMsg{}, msg)

	DebugOpcodes()
}

func TestEncodeMessage(t *testing.T) {
	resetOpcodes()

	p := newPeer(nil, nil)
	msg := testMsg{
		text: "hello",
	}

	// test an unregister messsage for an error
	_, err := p.EncodeMessage(msg)
	assert.NotNil(t, err)

	// register and encode again
	o := RegisterMessage(Opcode(123), (*testMsg)(nil))
	bytes, err := p.EncodeMessage(msg)
	assert.Nil(t, err)
	assert.Equal(t, append([]byte{byte(o)}, msg.Write()...), bytes)
}

func TestDecodeMessage(t *testing.T) {
	resetOpcodes()

	p := newPeer(nil, nil)
	msg := testMsg{
		text: "world",
	}
	o := Opcode(45)

	// decode an unregistered msg
	_, _, err := p.DecodeMessage(append([]byte{byte(o)}, msg.Write()...))
	assert.NotNil(t, err)

	// decode a registered one
	o = RegisterMessage(o, (*testMsg)(nil))
	assert.Equal(t, o, RegisterMessage(o, (*testMsg)(nil)))

	resultO, resultM, err := p.DecodeMessage(append([]byte{byte(o)}, msg.Write()...))
	assert.Nil(t, err)
	assert.Equal(t, o, resultO)
	assert.Equal(t, msg, resultM)
}

func TestEmptyMessage(t *testing.T) {
	t.Parallel()

	em := EmptyMessage{}

	m, err := em.Read(payload.NewReader(nil))
	assert.Nil(t, err)
	assert.Equal(t, em, m)

	assert.Nil(t, em.Write())
}
=======
package noise
>>>>>>> e2354845
<|MERGE_RESOLUTION|>--- conflicted
+++ resolved
@@ -1,113 +1 @@
-<<<<<<< HEAD
-package noise
-
-import (
-	"github.com/perlin-network/noise/payload"
-	"github.com/pkg/errors"
-	"github.com/stretchr/testify/assert"
-	"testing"
-)
-
-type testMsg struct {
-	text string
-}
-
-func (testMsg) Read(reader payload.Reader) (Message, error) {
-	text, err := reader.ReadString()
-	if err != nil {
-		return nil, errors.Wrap(err, "failed to read chat msg")
-	}
-
-	return testMsg{text: text}, nil
-}
-
-func (m testMsg) Write() []byte {
-	return payload.NewWriter(nil).WriteString(m.text).Bytes()
-}
-
-func TestBytes(t *testing.T) {
-	t.Parallel()
-	for i := 0; i < 1000; i++ {
-		o := Opcode(i)
-		assert.Equal(t, [1]byte{byte(i)}, o.Bytes())
-	}
-}
-
-func TestNextAvailableOpcode(t *testing.T) {
-	resetOpcodes()
-
-	// opcode 0 should be an empty message
-	msg, err := MessageFromOpcode(Opcode(0))
-	assert.Nil(t, err)
-	assert.Equal(t, EmptyMessage{}, msg)
-
-	// an unset opcode should be an error
-	_, err = MessageFromOpcode(Opcode(1))
-	assert.NotNil(t, err)
-
-	RegisterMessage(Opcode(1), (*testMsg)(nil))
-
-	// an opcode should still exist after the loop
-	msg, err = MessageFromOpcode(Opcode(1))
-	assert.Nil(t, err)
-	assert.Equal(t, testMsg{}, msg)
-
-	DebugOpcodes()
-}
-
-func TestEncodeMessage(t *testing.T) {
-	resetOpcodes()
-
-	p := newPeer(nil, nil)
-	msg := testMsg{
-		text: "hello",
-	}
-
-	// test an unregister messsage for an error
-	_, err := p.EncodeMessage(msg)
-	assert.NotNil(t, err)
-
-	// register and encode again
-	o := RegisterMessage(Opcode(123), (*testMsg)(nil))
-	bytes, err := p.EncodeMessage(msg)
-	assert.Nil(t, err)
-	assert.Equal(t, append([]byte{byte(o)}, msg.Write()...), bytes)
-}
-
-func TestDecodeMessage(t *testing.T) {
-	resetOpcodes()
-
-	p := newPeer(nil, nil)
-	msg := testMsg{
-		text: "world",
-	}
-	o := Opcode(45)
-
-	// decode an unregistered msg
-	_, _, err := p.DecodeMessage(append([]byte{byte(o)}, msg.Write()...))
-	assert.NotNil(t, err)
-
-	// decode a registered one
-	o = RegisterMessage(o, (*testMsg)(nil))
-	assert.Equal(t, o, RegisterMessage(o, (*testMsg)(nil)))
-
-	resultO, resultM, err := p.DecodeMessage(append([]byte{byte(o)}, msg.Write()...))
-	assert.Nil(t, err)
-	assert.Equal(t, o, resultO)
-	assert.Equal(t, msg, resultM)
-}
-
-func TestEmptyMessage(t *testing.T) {
-	t.Parallel()
-
-	em := EmptyMessage{}
-
-	m, err := em.Read(payload.NewReader(nil))
-	assert.Nil(t, err)
-	assert.Equal(t, em, m)
-
-	assert.Nil(t, em.Write())
-}
-=======
-package noise
->>>>>>> e2354845
+package noise