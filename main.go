--- conflicted
+++ resolved
@@ -4,10 +4,7 @@
 	"flag"
 	"fmt"
 	"strings"
-<<<<<<< HEAD
 	"time"
-=======
->>>>>>> 1c2e4bab
 
 	"github.com/perlin-network/noise/crypto"
 	"github.com/perlin-network/noise/grpc_utils"
@@ -15,10 +12,6 @@
 	"github.com/perlin-network/noise/network"
 )
 
-<<<<<<< HEAD
-=======
-//
->>>>>>> 1c2e4bab
 func filterPeers(host string, port int, peers []string) []string {
 	currAddress := fmt.Sprintf("%s:%d", host, port)
 	peersLen := len(peers)
@@ -26,13 +19,6 @@
 	visitedSet := make(map[string]struct{}, peersLen)
 	for _, peer := range peers {
 		if peer != currAddress {
-<<<<<<< HEAD
-			if len(strings.Trim(peer, " ")) == 0 {
-				// remove blank peers
-				continue
-			}
-=======
->>>>>>> 1c2e4bab
 			// remove if it is the current host and port
 			if _, ok := visitedSet[peer]; !ok {
 				// remove if it is a duplicate in the list
@@ -64,14 +50,11 @@
 
 	net.Listen()
 
-<<<<<<< HEAD
 	if err := grpc_utils.BlockUntilServerReady(host, port, 10*time.Second); err != nil {
 		log.Print(fmt.Sprintf("Error: %v", err))
 		return
 	}
 
-=======
->>>>>>> 1c2e4bab
 	if len(peers) > 0 {
 		net.Bootstrap(peers...)
 	}
