package callbacks

import (
	"github.com/pkg/errors"
	"github.com/stretchr/testify/assert"
	"math/rand"
	"sync"
	"testing"
	"time"
)

func TestSequentialCallbacks(t *testing.T) {
	manager := NewSequentialCallbackManager()

	initial := uint32(3)
	actual, expected := initial, initial

	for i := 0; i < numCB; i++ {
		i := uint32(i)

		manager.RegisterCallback(func(params ...interface{}) error {
			actual += i
			return nil
		})

		expected += i
	}

	errs := manager.RunCallbacks(initial)

	assert.Equal(t, expected, actual, "got invalid result from sequential callbacks")
	assert.Empty(t, errs, "expected no errors from sequential callbacks")
}

<<<<<<< HEAD
func TestSequentialCallbacksRegisterConcurrent(t *testing.T) {
=======
func TestSequentialCallbacksRunConcurrent(t *testing.T) {
	manager := NewSequentialCallbackManager()

	expectedCount := numCB
	for i := 0; i < expectedCount; i++ {
		manager.RegisterCallback(func(params ...interface{}) error {
			// pretend we're doing something here
			time.Sleep(100 * time.Millisecond)

			count := params[0].(*int)
			*count++

			t.Logf("Addr (inner): %p", count)

			t.Logf("New count: %d", *count)
			return nil
		})
	}

	var wg sync.WaitGroup

	wg.Add(1)
	go func() {
		var count = new(int)
		t.Logf("Addr: %p", count)
		errs := manager.RunCallbacks(count)

		assert.Equal(t, expectedCount, *count, "got invalid callbacks count")
		assert.Empty(t, errs, "expected no errors from sequential callbacks")
		wg.Done()
	}()

	wg.Add(1)
	go func() {
		var count = new(int)
		errs := manager.RunCallbacks(count)

		assert.Equal(t, expectedCount, *count, "got invalid callbacks count")
		assert.Empty(t, errs, "expected no errors from sequential callbacks")
		wg.Done()
	}()

	wg.Wait()
}

func TestSequentialCallbacksConcurrent(t *testing.T) {
>>>>>>> d707e69e
	manager := NewSequentialCallbackManager()

	initial := uint32(3)
	actual, expected := initial, initial

	var wg sync.WaitGroup

	for i := 0; i < numCB; i++ {
		wg.Add(1)

		i := uint32(i)

		go func() {
			defer wg.Done()

			manager.RegisterCallback(func(params ...interface{}) error {
				actual += i

				if i == numCB/2 {
					return DeregisterCallback
				}

				return nil
			})
		}()

		expected += i
	}

	wg.Wait()

	errs := manager.RunCallbacks()
	//manager.Trim()

	assert.Equal(t, expected, actual, "got invalid result from sequential callbacks")
	assert.Empty(t, errs, "expected no errors from sequential callbacks")

	errs = manager.RunCallbacks()
	//manager.Trim()

	removedMidwayVal := uint32(numCB / 2)

	assert.Equal(t, expected*2-removedMidwayVal-initial, actual, "got invalid result from sequential callbacks after deregistering callback")
	assert.Empty(t, errs, "expected no errors from sequential callbacks")
}

// Execute the RunCallbacks concurrently.
func TestSequentialCallbacksRunConcurrent(t *testing.T) {
	manager := NewSequentialCallbackManager()

	expectedCount := numCB
	for i := 0; i < expectedCount; i++ {
		manager.RegisterCallback(func(params ...interface{}) error {
			// pretend we're doing something here
			time.Sleep(100 * time.Millisecond)

			count := params[0].(*int)
			*count++
			return nil
		})
	}

	var wg sync.WaitGroup

	wg.Add(1)
	go func() {
		var count = new(int)
		errs := manager.RunCallbacks(count)

		assert.Equal(t, expectedCount, *count, "got invalid callbacks count")
		assert.Empty(t, errs, "expected no errors from sequential callbacks")
		wg.Done()
	}()

	wg.Add(1)
	go func() {
		var count = new(int)
		errs := manager.RunCallbacks(count)

		assert.Equal(t, expectedCount, *count, "got invalid callbacks count")
		assert.Empty(t, errs, "expected no errors from sequential callbacks")
		wg.Done()
	}()

	wg.Wait()
}

func TestSequentialCallbackDeregistered(t *testing.T) {
	manager := NewSequentialCallbackManager()

	var actual []int
	var expected []int

	for i := 0; i < numCB; i++ {
		i := i

		manager.RegisterCallback(func(params ...interface{}) error {
			actual = append(actual, i)
			return DeregisterCallback
		})

		expected = append(expected, i)
	}

	errs := manager.RunCallbacks()

	assert.EqualValues(t, expected, actual, "sequential callbacks failed to execute properly")
	assert.Empty(t, errs, "sequential callbacks still exist in spite of errors being DeregisterCallback")

	errs = manager.RunCallbacks()

	assert.EqualValues(t, expected, actual, "sequential callbacks failed to be de-registered")
	assert.Empty(t, errs, "sequential callbacks still exist in spite of errors being DeregisterCallback")
}

func TestSequentialCallbacksOnError(t *testing.T) {
	manager := NewSequentialCallbackManager()

	var expected []error

	for i := 0; i < numCB; i++ {
		err := errors.Errorf("%d", i)

		manager.RegisterCallback(func(params ...interface{}) error {
			return err
		})

		expected = append(expected, err)
	}

	actual := manager.RunCallbacks()

	assert.EqualValues(t, expected, actual, "sequential callbacks failed to return errors properly")

	actual = manager.RunCallbacks()

	assert.Empty(t, actual, "sequential callbacks still exist after errors were returned")
}

func TestSequentialCallbackIntegration(t *testing.T) {
	var funcs []callback

	removed := make(map[int]struct{})
	var indices []int

	// Create callbacks, and randomly choose ones to deregister.
	for i := 0; i < numCB; i++ {
		i := i

		remove := false

		// 1/3rd chance to remove callback.
		if rand.Intn(3) == 1 {
			remove = true
			removed[i] = struct{}{}
		}

		funcs = append(funcs, func(params ...interface{}) error {
			if remove {
				return DeregisterCallback
			}

			return nil
		})

		indices = append(indices, i)
	}

	manager := NewSequentialCallbackManager()
	for i := 0; i < numCB; i++ {
		manager.RegisterCallback(funcs[i])
	}

	var expected []callback

	for i := 0; i < numCB; i++ {
		if _, deregistered := removed[i]; !deregistered {
			expected = append(expected, (*manager.callbacks)[i].cb)
		}
	}

	// Run once and check everything's de-registered properly.
	errs := manager.RunCallbacks()
	assert.Empty(t, errs, "callbacks unexpectedly returned errs")

	manager.Trim()

	// FIXME: we cannot compare between function pointers.
	assert.Equal(t, len(expected), len(*manager.callbacks), "callback sequence is unexpected after deregistering")

	// Run twice and check nothing changes.
	errs = manager.RunCallbacks()
	assert.Empty(t, errs, "callbacks unexpectedly returned errs")

	manager.Trim()
	assert.Equal(t, len(expected), len(*manager.callbacks), "callback sequence is unexpected after running after deregistering")
}<|MERGE_RESOLUTION|>--- conflicted
+++ resolved
@@ -32,9 +32,6 @@
 	assert.Empty(t, errs, "expected no errors from sequential callbacks")
 }
 
-<<<<<<< HEAD
-func TestSequentialCallbacksRegisterConcurrent(t *testing.T) {
-=======
 func TestSequentialCallbacksRunConcurrent(t *testing.T) {
 	manager := NewSequentialCallbackManager()
 
@@ -81,7 +78,6 @@
 }
 
 func TestSequentialCallbacksConcurrent(t *testing.T) {
->>>>>>> d707e69e
 	manager := NewSequentialCallbackManager()
 
 	initial := uint32(3)
