package dht

import (
	"container/list"
	"sort"
	"sync"

	"github.com/perlin-network/noise/peer"
)

// BucketSize defines the NodeID, Key, and routing table datastructures
// In Kademlia, proper bucket size is 20bytes/160bits
const BucketSize = 20

// RoutingTable contains one bucket list for lookups
type RoutingTable struct {
	// Current node's ID.
	self peer.ID

	buckets []*Bucket
}

// Bucket holds a list of contacts of this node
type Bucket struct {
	*list.List
	mutex *sync.RWMutex
}

// NewBucket is a Factory method of Bucket, contains an empty list
func NewBucket() *Bucket {
	return &Bucket{
		List:  list.New(),
		mutex: &sync.RWMutex{},
	}
}

// CreateRoutingTable is a Factory method of RoutingTable
// , contains empty buckets
func CreateRoutingTable(id peer.ID) *RoutingTable {
	table := &RoutingTable{
		self:    id,
		buckets: make([]*Bucket, peer.IDSize*8),
	}
	for i := 0; i < peer.IDSize*8; i++ {
		table.buckets[i] = NewBucket()
	}

	table.Update(id)

	return table
}

// Self returns the ID of the node hosting the current routing table instance.
func (t *RoutingTable) Self() peer.ID {
	return t.self
}

// Update moves a peer to the front of a bucket int he routing table.
func (t *RoutingTable) Update(target peer.ID) {
	bucketID := target.Xor(t.self).PrefixLen()
	bucket := t.Bucket(bucketID)

	var element *list.Element

	// Find current node in bucket.
	bucket.mutex.Lock()

	for e := bucket.Front(); e != nil; e = e.Next() {
		if e.Value.(peer.ID).Equals(target) {
			element = e
			break
		}
	}

	if element == nil {
		// Populate bucket if its not full.
		if bucket.Len() <= BucketSize {
			bucket.PushFront(target)
		}
	} else {
		bucket.MoveToFront(element)
	}

	bucket.mutex.Unlock()
}

// GetPeers returns an unique list of all peers within the routing network (excluding yourself).
func (t *RoutingTable) GetPeers() (peers []peer.ID) {
	visited := make(map[string]struct{})
	visited[t.self.PublicKeyHex()] = struct{}{}

	for _, bucket := range t.buckets {
		bucket.mutex.RLock()

		for e := bucket.Front(); e != nil; e = e.Next() {
			id := e.Value.(peer.ID)
			if _, seen := visited[id.PublicKeyHex()]; !seen {
				peers = append(peers, id)
				visited[id.PublicKeyHex()] = struct{}{}
			}
		}

		bucket.mutex.RUnlock()
	}

	return
}

// GetPeerAddresses returns an unique list of all peer addresses within the routing network.
func (t *RoutingTable) GetPeerAddresses() (peers []string) {
	visited := make(map[string]struct{})
	visited[t.self.PublicKeyHex()] = struct{}{}

	for _, bucket := range t.buckets {
		bucket.mutex.RLock()

		for e := bucket.Front(); e != nil; e = e.Next() {
			id := e.Value.(peer.ID)
			if _, seen := visited[id.PublicKeyHex()]; !seen {
				peers = append(peers, id.Address)
				visited[id.PublicKeyHex()] = struct{}{}
			}
		}

		bucket.mutex.RUnlock()
	}

	return
}

// RemovePeer removes a peer from the routing table. O(bucket_size).
func (t *RoutingTable) RemovePeer(target peer.ID) bool {
	bucketID := target.Xor(t.self).PrefixLen()
	bucket := t.Bucket(bucketID)

	bucket.mutex.Lock()

	for e := bucket.Front(); e != nil; e = e.Next() {
		if e.Value.(peer.ID).Equals(target) {
			bucket.Remove(e)

			bucket.mutex.Unlock()
			return true
		}
	}

	bucket.mutex.Unlock()

	return false
}

// PeerExists check if a peer exists in the routing table. O(bucket_size).
func (t *RoutingTable) PeerExists(target peer.ID) bool {
	bucketID := target.Xor(t.self).PrefixLen()
	bucket := t.Bucket(bucketID)

	bucket.mutex.Lock()

	defer bucket.mutex.Unlock()

	for e := bucket.Front(); e != nil; e = e.Next() {
		if e.Value.(peer.ID).Equals(target) {
			return true
		}
	}

	return false
}

// FindClosestPeers returns a list of k(count param) peers with smallest XOR distance
func (t *RoutingTable) FindClosestPeers(target peer.ID, count int) (peers []peer.ID) {
	bucketID := target.Xor(t.self).PrefixLen()
	bucket := t.Bucket(bucketID)

	bucket.mutex.RLock()

	for e := bucket.Front(); e != nil; e = e.Next() {
		peers = append(peers, e.Value.(peer.ID))
	}

<<<<<<< HEAD
	for i := 1; len(peers) < count && (bucketID-i >= 0 || bucketID+i < peer.IdSize*8); i++ {
		if bucketID-i >= 0 {
			for e := t.Bucket(bucketID - i).Front(); e != nil; e = e.Next() {
=======
	for i := 1; len(peers) < count && (bucketID-i >= 0 || bucketID+i < peer.IDSize*8); i++ {
		if bucketID-i >= 0 {
			other := t.Bucket(bucketID - i)
			other.mutex.RLock()
			for e := other.Front(); e != nil; e = e.Next() {
>>>>>>> 1746d397
				peers = append(peers, e.Value.(peer.ID))
			}
			other.mutex.RUnlock()
		}

<<<<<<< HEAD
		if bucketID+i < peer.IdSize*8 {
			for e := t.Bucket(bucketID + i).Front(); e != nil; e = e.Next() {
=======
		if bucketID+i < peer.IDSize*8 {
			other := t.Bucket(bucketID + i)
			other.mutex.RLock()
			for e := other.Front(); e != nil; e = e.Next() {
>>>>>>> 1746d397
				peers = append(peers, e.Value.(peer.ID))
			}
			other.mutex.RUnlock()
		}
	}

	bucket.mutex.RUnlock()

	// Sort peers by XOR distance.
	sort.Slice(peers, func(i, j int) bool {
		left := peers[i].Xor(target)
		right := peers[j].Xor(target)
		return left.Less(right)
	})

	if len(peers) > count {
		peers = peers[:count]
	}

	return peers
}

// Bucket returns a specific Bucket by id
func (t *RoutingTable) Bucket(id int) *Bucket {
	if id >= 0 && id < len(t.buckets) {
		return t.buckets[id]
	}
	return nil
}<|MERGE_RESOLUTION|>--- conflicted
+++ resolved
@@ -178,31 +178,20 @@
 		peers = append(peers, e.Value.(peer.ID))
 	}
 
-<<<<<<< HEAD
-	for i := 1; len(peers) < count && (bucketID-i >= 0 || bucketID+i < peer.IdSize*8); i++ {
-		if bucketID-i >= 0 {
-			for e := t.Bucket(bucketID - i).Front(); e != nil; e = e.Next() {
-=======
 	for i := 1; len(peers) < count && (bucketID-i >= 0 || bucketID+i < peer.IDSize*8); i++ {
 		if bucketID-i >= 0 {
 			other := t.Bucket(bucketID - i)
 			other.mutex.RLock()
 			for e := other.Front(); e != nil; e = e.Next() {
->>>>>>> 1746d397
 				peers = append(peers, e.Value.(peer.ID))
 			}
 			other.mutex.RUnlock()
 		}
 
-<<<<<<< HEAD
-		if bucketID+i < peer.IdSize*8 {
-			for e := t.Bucket(bucketID + i).Front(); e != nil; e = e.Next() {
-=======
 		if bucketID+i < peer.IDSize*8 {
 			other := t.Bucket(bucketID + i)
 			other.mutex.RLock()
 			for e := other.Front(); e != nil; e = e.Next() {
->>>>>>> 1746d397
 				peers = append(peers, e.Value.(peer.ID))
 			}
 			other.mutex.RUnlock()
