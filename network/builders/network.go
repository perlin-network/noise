package builders

import (
	"errors"
	"reflect"
	"strconv"

	"github.com/golang/glog"
	"github.com/golang/protobuf/proto"
	"github.com/perlin-network/noise/crypto"
	"github.com/perlin-network/noise/dht"
	"github.com/perlin-network/noise/network"
	"github.com/perlin-network/noise/peer"
)

//NetworkBuilder is a Address->processors struct
type NetworkBuilder struct {
	keys *crypto.KeyPair
	host string
	port uint16

	// map[string]MessageProcessor
	processors *network.StringMessageProcessorSyncMap
}

<<<<<<< HEAD
//SetKeys produced by crypto.RandomKeyPair()
=======
// SetKeys pair created from crypto.KeyPair
>>>>>>> 933ba5c5
func (builder *NetworkBuilder) SetKeys(pair *crypto.KeyPair) {
	builder.keys = pair
}

<<<<<<< HEAD
//SetHost of builder e.g. "127.0.0.1"
=======
// SetHost of NetworkBuilder
>>>>>>> 933ba5c5
func (builder *NetworkBuilder) SetHost(host string) {
	builder.host = host
}

<<<<<<< HEAD
//SetPort of builder e.g. 12345
func (builder *NetworkBuilder) SetPort(port int) {
=======
// SetPort of NetworkBuilder
func (builder *NetworkBuilder) SetPort(port uint16) {
>>>>>>> 933ba5c5
	builder.port = port
}

// AddProcessor for a given message,
// Example: builder.AddProcessor((*protobuf.LookupNodeRequest)(nil), MessageProcessor{})
func (builder *NetworkBuilder) AddProcessor(message proto.Message, processor network.MessageProcessor) {
	// Initialize map if not exist.
	if builder.processors == nil {
		builder.processors = &network.StringMessageProcessorSyncMap{}
	}

	name := reflect.TypeOf(message).String()

	// Store pointers to message processor only.
	if value := reflect.ValueOf(message); value.Kind() == reflect.Ptr && value.Pointer() == 0 {
		builder.processors.Store(name, processor)
	} else {
		glog.Fatal("message must be nil")
	}
}

<<<<<<< HEAD
//BuildNetwork runs the builder configurations a return a network.Network
=======
// BuildNetwork verifies all parameters of the network and returns either an error due to
// misconfiguration, or a noise.network.Network.
>>>>>>> 933ba5c5
func (builder *NetworkBuilder) BuildNetwork() (*network.Network, error) {
	if builder.keys == nil {
		return nil, errors.New("cryptography keypair not provided to Network; cannot create node Id")
	}

	if len(builder.host) == 0 {
		return nil, errors.New("Network requires public server IP for peers to connect to")
	}

	if builder.port <= 0 || builder.port >= 65535 {
		return nil, errors.New("port to listen for peers on must be within the range (0, 65535)")
	}

	// Initialize map if not exist.
	if builder.processors == nil {
		builder.processors = &network.StringMessageProcessorSyncMap{}
	}

	unifiedHost, err := network.ToUnifiedHost(builder.host)
	if err != nil {
		return nil, err
	}

	id := peer.CreateID(unifiedHost+":"+strconv.Itoa(int(builder.port)), builder.keys.PublicKey)

	net := &network.Network{
		Keys: builder.keys,
		Host: unifiedHost,
		Port: builder.port,
		ID:   id,

		Processors: builder.processors,

		Routes: dht.CreateRoutingTable(id),

		Peers: &network.StringPeerClientSyncMap{},
<<<<<<< HEAD
=======

		Listening: make(chan struct{}, 1),
>>>>>>> 933ba5c5
	}

	return net, nil
}<|MERGE_RESOLUTION|>--- conflicted
+++ resolved
@@ -23,31 +23,18 @@
 	processors *network.StringMessageProcessorSyncMap
 }
 
-<<<<<<< HEAD
-//SetKeys produced by crypto.RandomKeyPair()
-=======
 // SetKeys pair created from crypto.KeyPair
->>>>>>> 933ba5c5
 func (builder *NetworkBuilder) SetKeys(pair *crypto.KeyPair) {
 	builder.keys = pair
 }
 
-<<<<<<< HEAD
-//SetHost of builder e.g. "127.0.0.1"
-=======
-// SetHost of NetworkBuilder
->>>>>>> 933ba5c5
+// SetHost of NetworkBuilder e.g. "127.0.0.1"
 func (builder *NetworkBuilder) SetHost(host string) {
 	builder.host = host
 }
 
-<<<<<<< HEAD
-//SetPort of builder e.g. 12345
-func (builder *NetworkBuilder) SetPort(port int) {
-=======
 // SetPort of NetworkBuilder
 func (builder *NetworkBuilder) SetPort(port uint16) {
->>>>>>> 933ba5c5
 	builder.port = port
 }
 
@@ -69,12 +56,8 @@
 	}
 }
 
-<<<<<<< HEAD
-//BuildNetwork runs the builder configurations a return a network.Network
-=======
 // BuildNetwork verifies all parameters of the network and returns either an error due to
 // misconfiguration, or a noise.network.Network.
->>>>>>> 933ba5c5
 func (builder *NetworkBuilder) BuildNetwork() (*network.Network, error) {
 	if builder.keys == nil {
 		return nil, errors.New("cryptography keypair not provided to Network; cannot create node Id")
@@ -111,11 +94,8 @@
 		Routes: dht.CreateRoutingTable(id),
 
 		Peers: &network.StringPeerClientSyncMap{},
-<<<<<<< HEAD
-=======
 
 		Listening: make(chan struct{}, 1),
->>>>>>> 933ba5c5
 	}
 
 	return net, nil
