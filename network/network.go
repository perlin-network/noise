package network

import (
	"math/rand"
	"net"
	"strconv"
	"sync"
	"sync/atomic"
	"github.com/perlin-network/noise/crypto"
	"github.com/perlin-network/noise/peer"
	"github.com/perlin-network/noise/protobuf"

	"github.com/gogo/protobuf/proto"
	"github.com/gogo/protobuf/types"
	"github.com/golang/glog"
	"github.com/pkg/errors"
	"github.com/xtaci/kcp-go"
	"bufio"
	"time"
)

<<<<<<< HEAD
=======
const (
	defaultConnectionTimeout = 60 * time.Second
	defaultReceiveWindowSize = 4096
	defaultSendWindowSize    = 4096
	defaultWriteTimeout      = 3 * time.Second
)

var packetPool = sync.Pool{
	New: func() interface{} {
		return new(Packet)
	},
}

>>>>>>> e9f3f224
var contextPool = sync.Pool{
	New: func() interface{} {
		return new(PluginContext)
	},
}

<<<<<<< HEAD
=======
type Packet struct {
	target  *ConnState
	payload *protobuf.Message
	result  chan interface{}
}

var (
	_ (NetworkInterface) = (*Network)(nil)
)

>>>>>>> e9f3f224
// Network represents the current networking state for this node.
type Network struct {
	opts options

	// Node's keypair.
	keys *crypto.KeyPair

	// Full address to listen on. `protocol://host:port`
	Address string

	// Map of plugins registered to the network.
	// map[string]Plugin
	Plugins *PluginList

	// Node's cryptographic ID.
	ID peer.ID

	// Map of connection addresses (string) <-> *network.PeerClient
	// so that the Network doesn't dial multiple times to the same ip
	Peers *sync.Map

	//RecvQueue chan *protobuf.Message

	// Map of connection addresses (string) <-> *ConnState
	Connections *sync.Map

	// <-Listening will block a goroutine until this node is listening for peers.
	Listening chan struct{}

	// <-kill will begin the server shutdown process
	kill chan struct{}
}

// options for network struct
type options struct {
	connectionTimeout time.Duration
	signaturePolicy   crypto.SignaturePolicy
	hashPolicy        crypto.HashPolicy
	recvWindowSize    int
	sendWindowSize    int
	writeTimeout      time.Duration
}

type ConnState struct {
	conn         net.Conn
	writer       *bufio.Writer
	messageNonce uint64
	writerMutex  *sync.Mutex
}

// Init starts all network I/O workers.
func (n *Network) Init() {
<<<<<<< HEAD
	// Spawn write flusher.
	go func() {
		for range time.Tick(500 * time.Millisecond) {
			n.Connections.Range(func(key, value interface{}) bool {
				if state, ok := value.(*ConnState); ok {
					state.writerMutex.Lock()
					defer state.writerMutex.Unlock()

					err := state.writer.Flush()
					if err != nil {
						glog.Warning(err)
					}
				}
				return true
			})
=======
	workerCount := runtime.NumCPU() + 1

	// Spawn worker routines for receiving and handling messages in the application layer.
	go n.handleRecvQueue()

	for i := 0; i < workerCount; i++ {
		// Spawn worker routines for sending queued messages to the networking layer.
		go n.handleSendQueue()
	}
}

// GetKeys returns the keypair for this network
func (n *Network) GetKeys() *crypto.KeyPair {
	return n.keys
}

// Send queue worker.
func (n *Network) handleSendQueue() {
	for {
		select {
		case packet := <-n.SendQueue:
			stream, err := packet.target.session.OpenStream()
			if err != nil {
				packet.result <- err
				continue
			}

			err = n.sendMessage(stream, packet.payload)
			if err != nil {
				packet.result <- err
				continue
			}

			err = stream.Close()
			if err != nil {
				packet.result <- err
				continue
			}

			packet.result <- struct{}{}
>>>>>>> e9f3f224
		}
	}()
}

func (n *Network) dispatchMessage(client *PeerClient, msg *protobuf.Message) {
	// Check if the client is ready.
	if !client.IncomingReady() {
		return
	}
	var ptr types.DynamicAny
	if err := types.UnmarshalAny(msg.Message, &ptr); err != nil {
		glog.Error(err)
		return
	}

	if _state, exists := client.Requests.Load(msg.RequestNonce); exists && msg.RequestNonce > 0 {
		state := _state.(*RequestState)
		select {
		case state.data <- ptr.Message:
		case <-state.closeSignal:
		}
		return
	}

	switch ptr.Message.(type) {
	case *protobuf.Bytes:
		client.handleBytes(ptr.Message.(*protobuf.Bytes).Data)
	default:
		ctx := contextPool.Get().(*PluginContext)
		ctx.client = client
		ctx.message = ptr.Message
		ctx.nonce = msg.RequestNonce

		go func() {
			// Execute 'on receive message' callback for all plugins.
			n.Plugins.Each(func(plugin PluginInterface) {
				err := plugin.Receive(ctx)

				if err != nil {
					glog.Error(err)
				}
			})

			contextPool.Put(ctx)
		}()
	}
}

// Listen starts listening for peers on a port.
func (n *Network) Listen() {

	// Handle 'network starts listening' callback for plugins.
	n.Plugins.Each(func(plugin PluginInterface) {
		plugin.Startup(n)
	})

	// Handle 'network stops listening' callback for plugins.
	defer func() {
		n.Plugins.Each(func(plugin PluginInterface) {
			plugin.Cleanup(n)
		})
	}()

	addrInfo, err := ParseAddress(n.Address)
	if err != nil {
		glog.Fatal(err)
	}

	var listener net.Listener

	if addrInfo.Protocol == "kcp" {
		server, err := kcp.ListenWithOptions(":"+strconv.Itoa(int(addrInfo.Port)), nil, 0, 0)
		if err != nil {
			glog.Fatal(err)
		}

		listener = server
	} else if addrInfo.Protocol == "tcp" {
<<<<<<< HEAD
		server, err := net.Listen("tcp", ":"+strconv.Itoa(int(addrInfo.Port)))
		if err != nil {
			glog.Fatal(err)
		}
=======
		listener, err = net.Listen("tcp", ":"+strconv.Itoa(int(addrInfo.Port)))
	} else {
		err = errors.Errorf("network: invalid protocol '%s'", addrInfo.Protocol)
	}
>>>>>>> e9f3f224

		listener = server
	} else {
		glog.Fatal("invalid protocol: " + addrInfo.Protocol)
	}

	close(n.Listening)

	glog.Infof("Listening for peers on %s.\n", n.Address)

	// handle server shutdowns
	go func() {
		select {
		case <-n.kill:
			// cause listener.Accept() to stop blocking so it can continue the loop
			listener.Close()
		}
	}()

	// Handle new clients.
	for {
		if conn, err := listener.Accept(); err == nil {
			go n.Accept(conn)

		} else {
			// if the Shutdown flag is set, no need to continue with the for loop
			select {
			case <-n.kill:
				glog.Infof("Shutting down server on %s.\n", n.Address)
				return
			default:
				// without the default case the select will block.
			}

			glog.Error(err)
		}
	}
}

// Client either creates or returns a cached peer client given its host address.
func (n *Network) Client(address string) (*PeerClient, error) {
	address, err := ToUnifiedAddress(address)
	if err != nil {
		return nil, err
	}

	if address == n.Address {
		return nil, errors.New("network: peer should not dial itself")
	}

	client, err := createPeerClient(n, address)
	if err != nil {
		return nil, err
	}

	if client, exists := n.Peers.LoadOrStore(address, client); exists {
		client := client.(*PeerClient)

		if !client.OutgoingReady() {
			return nil, errors.New("network: peer failed to connect")
		}

		return client, nil
	} else {
		client := client.(*PeerClient)

		defer func() {
			close(client.outgoingReady)
		}()

		conn, err := n.Dial(address)

		if err != nil {
			n.Peers.Delete(address)
			return nil, err
		}

		n.Connections.Store(address, &ConnState{
			conn:        conn,
			writer:      bufio.NewWriter(conn),
			writerMutex: new(sync.Mutex),
		})

		client.Init()

		return client, nil
	}
}

// BlockUntilListening blocks until this node is listening for new peers.
func (n *Network) BlockUntilListening() {
	<-n.Listening
}

// Bootstrap with a number of peers and commence a handshake.
func (n *Network) Bootstrap(addresses ...string) {
	n.BlockUntilListening()

	addresses = FilterPeers(n.Address, addresses)

	for _, address := range addresses {
		client, err := n.Client(address)

		if err != nil {
			glog.Error(err)
			continue
		}

		err = client.Tell(&protobuf.Ping{})
		if err != nil {
			continue
		}
	}
}

// Dial establishes a bidirectional connection to an address, and additionally handshakes with said address.
func (n *Network) Dial(address string) (net.Conn, error) {
	addrInfo, err := ParseAddress(address)
	if err != nil {
		return nil, err
	}

	var conn net.Conn

	// Choose scheme.
	if addrInfo.Protocol == "kcp" {
		dialer, err := kcp.DialWithOptions(addrInfo.HostPort(), nil, 0, 0)
		dialer.SetWindowSize(10000, 10000)

		if err != nil {
			return nil, err
		}

		conn = dialer
	} else if addrInfo.Protocol == "tcp" {
<<<<<<< HEAD
		address, err := net.ResolveTCPAddr("tcp", addrInfo.HostPort())
		if err != nil {
			return nil, err
		}

		dialer, err := net.DialTCP("tcp", nil, address)
		dialer.SetWriteBuffer(10000)
		dialer.SetNoDelay(false)

		if err != nil {
			return nil, err
		}

		conn = dialer
=======
		conn, err = net.DialTimeout("tcp", addrInfo.HostPort(), n.opts.connectionTimeout)
>>>>>>> e9f3f224
	} else {
		err = errors.New("network: invalid protocol " + addrInfo.Protocol)
	}

	// Failed to connect.
	if err != nil {
		return nil, err
	}

	return conn, nil
}

// Accept handles peer registration and processes incoming message streams.
<<<<<<< HEAD
func (n *Network) Accept(incoming net.Conn) {
	const RECV_WINDOW_SIZE = 4096

	var outgoing net.Conn
=======
func (n *Network) Accept(conn net.Conn) {
	var incoming *smux.Session
	var outgoing *smux.Session
>>>>>>> e9f3f224

	var client *PeerClient
	var clientInit sync.Once

	recvWindow := NewRecvWindow(n.opts.recvWindowSize)

	// Cleanup connections when we are done with them.
	defer func() {
		if client != nil {
			client.Close()
		}

		if incoming != nil {
			incoming.Close()
		}

		if outgoing != nil {
			outgoing.Close()
		}
	}()

	for {
		msg, err := n.receiveMessage(incoming)
		if err != nil {
			glog.Error(err)
			break
		}

		go func() {
			// Initialize client if not exists.
			clientInit.Do(func() {
				client, err = n.Client(msg.Sender.Address)
				if err != nil {
					glog.Error(err)
					return
				}

				client.ID = (*peer.ID)(msg.Sender)

				// Load an outgoing connection.
				if state, established := n.Connections.Load(client.ID.Address); established {
					outgoing = state.(*ConnState).conn
				} else {
					err = errors.New("network: failed to load session")
				}

				// Signal that the client is ready.
				close(client.incomingReady)
			})

			if err != nil {
				return
			}

			// Peer sent message with a completely different ID. Disconnect.
			if !client.ID.Equals(peer.ID(*msg.Sender)) {
				glog.Errorf("message signed by peer %s but client is %s", peer.ID(*msg.Sender), client.ID.Address)
				return
			}

			err = recvWindow.Input(msg.MessageNonce, msg)
			if err != nil {
				glog.Error(err)
				return
			}

			ready := recvWindow.Update()
			for _, msg := range ready {
				client.Submit(func() { n.dispatchMessage(client, msg.(*protobuf.Message)) })
			}
		}()
	}
}

// Plugin returns a plugins proxy interface should it be registered with the
// network. The second returning parameter is false otherwise.
//
// Example: network.Plugin((*Plugin)(nil))
func (n *Network) Plugin(key interface{}) (PluginInterface, bool) {
	return n.Plugins.Get(key)
}

// PrepareMessage marshals a message into a *protobuf.Message and signs it with this
// nodes private key. Errors if the message is null.
func (n *Network) PrepareMessage(message proto.Message) (*protobuf.Message, error) {
	if message == nil {
		return nil, errors.New("network: message is null")
	}

	raw, err := types.MarshalAny(message)
	if err != nil {
		return nil, err
	}

	id := protobuf.ID(n.ID)

	signature, err := n.keys.Sign(
		n.opts.signaturePolicy,
		n.opts.hashPolicy,
		SerializeMessage(&id, raw.Value),
	)
	if err != nil {
		return nil, err
	}

	msg := &protobuf.Message{}
	msg.Message = raw
	msg.Sender = &id
	msg.Signature = signature

	return msg, nil
}

// Write asynchronously sends a message to a denoted target address.
func (n *Network) Write(address string, message *protobuf.Message) error {
	_state, exists := n.Connections.Load(address)
	if !exists {
		return errors.New("network: connection does not exist")
	}
	state := _state.(*ConnState)

	message.MessageNonce = atomic.AddUint64(&state.messageNonce, 1)

	state.conn.SetWriteDeadline(time.Now().Add(3 * time.Second))

<<<<<<< HEAD
	err := n.sendMessage(state.writer, message, state.writerMutex)
	if err != nil {
		return err
=======
	select {
	case n.SendQueue <- packet:
	default:
		return errors.New("network: send queue full")
	}

	select {
	case raw := <-packet.result:
		switch err := raw.(type) {
		case error:
			return errors.Wrapf(err, "network: failed to send message to %s", address)
		default:
			return nil
		}
	case <-time.After(n.opts.writeTimeout):
		return errors.Errorf("network: worker must be too busy; failed to send message to %s", address)
>>>>>>> e9f3f224
	}

	return nil
}

// Broadcast asynchronously broadcasts a message to all peer clients.
func (n *Network) Broadcast(message proto.Message) {
	n.Peers.Range(func(key, value interface{}) bool {
		client := value.(*PeerClient)

		err := client.Tell(message)

		if err != nil {
			glog.Warningf("failed to send message to peer %v [err=%s]", client.ID, err)
		}

		return true
	})
}

// BroadcastByAddresses broadcasts a message to a set of peer clients denoted by their addresses.
func (n *Network) BroadcastByAddresses(message proto.Message, addresses ...string) {
	signed, err := n.PrepareMessage(message)
	if err != nil {
		return
	}

	for _, address := range addresses {
		n.Write(address, signed)
	}
}

// BroadcastByIDs broadcasts a message to a set of peer clients denoted by their peer IDs.
func (n *Network) BroadcastByIDs(message proto.Message, ids ...peer.ID) {
	signed, err := n.PrepareMessage(message)
	if err != nil {
		return
	}

	for _, id := range ids {
		n.Write(id.Address, signed)
	}
}

// BroadcastRandomly asynchronously broadcasts a message to random selected K peers.
// Does not guarantee broadcasting to exactly K peers.
func (n *Network) BroadcastRandomly(message proto.Message, K int) {
	var addresses []string

	n.Peers.Range(func(key, value interface{}) bool {
		client := value.(*PeerClient)

		addresses = append(addresses, client.Address)

		// Limit total amount of addresses in case we have a lot of peers.
		return len(addresses) <= K*3
	})

	// Flip a coin and shuffle :).
	rand.Shuffle(len(addresses), func(i, j int) {
		addresses[i], addresses[j] = addresses[j], addresses[i]
	})

	if len(addresses) < K {
		K = len(addresses)
	}

	n.BroadcastByAddresses(message, addresses[:K]...)
}

// Close shuts down the entire network.
func (n *Network) Close() {
	// Kill the listener.
	close(n.kill)

	// Clean out client connections.
	n.Peers.Range(func(key, value interface{}) bool {
		value.(*PeerClient).Close()
		return true
	})
}<|MERGE_RESOLUTION|>--- conflicted
+++ resolved
@@ -1,26 +1,24 @@
 package network
 
 import (
+	"github.com/perlin-network/noise/crypto"
+	"github.com/perlin-network/noise/peer"
+	"github.com/perlin-network/noise/protobuf"
 	"math/rand"
 	"net"
 	"strconv"
 	"sync"
 	"sync/atomic"
-	"github.com/perlin-network/noise/crypto"
-	"github.com/perlin-network/noise/peer"
-	"github.com/perlin-network/noise/protobuf"
-
+
+	"bufio"
 	"github.com/gogo/protobuf/proto"
 	"github.com/gogo/protobuf/types"
 	"github.com/golang/glog"
 	"github.com/pkg/errors"
 	"github.com/xtaci/kcp-go"
-	"bufio"
 	"time"
 )
 
-<<<<<<< HEAD
-=======
 const (
 	defaultConnectionTimeout = 60 * time.Second
 	defaultReceiveWindowSize = 4096
@@ -28,32 +26,16 @@
 	defaultWriteTimeout      = 3 * time.Second
 )
 
-var packetPool = sync.Pool{
-	New: func() interface{} {
-		return new(Packet)
-	},
-}
-
->>>>>>> e9f3f224
 var contextPool = sync.Pool{
 	New: func() interface{} {
 		return new(PluginContext)
 	},
 }
 
-<<<<<<< HEAD
-=======
-type Packet struct {
-	target  *ConnState
-	payload *protobuf.Message
-	result  chan interface{}
-}
-
 var (
 	_ (NetworkInterface) = (*Network)(nil)
 )
 
->>>>>>> e9f3f224
 // Network represents the current networking state for this node.
 type Network struct {
 	opts options
@@ -106,10 +88,9 @@
 
 // Init starts all network I/O workers.
 func (n *Network) Init() {
-<<<<<<< HEAD
 	// Spawn write flusher.
 	go func() {
-		for range time.Tick(500 * time.Millisecond) {
+		for range time.Tick(50 * time.Millisecond) {
 			n.Connections.Range(func(key, value interface{}) bool {
 				if state, ok := value.(*ConnState); ok {
 					state.writerMutex.Lock()
@@ -122,50 +103,13 @@
 				}
 				return true
 			})
-=======
-	workerCount := runtime.NumCPU() + 1
-
-	// Spawn worker routines for receiving and handling messages in the application layer.
-	go n.handleRecvQueue()
-
-	for i := 0; i < workerCount; i++ {
-		// Spawn worker routines for sending queued messages to the networking layer.
-		go n.handleSendQueue()
-	}
+		}
+	}()
 }
 
 // GetKeys returns the keypair for this network
 func (n *Network) GetKeys() *crypto.KeyPair {
 	return n.keys
-}
-
-// Send queue worker.
-func (n *Network) handleSendQueue() {
-	for {
-		select {
-		case packet := <-n.SendQueue:
-			stream, err := packet.target.session.OpenStream()
-			if err != nil {
-				packet.result <- err
-				continue
-			}
-
-			err = n.sendMessage(stream, packet.payload)
-			if err != nil {
-				packet.result <- err
-				continue
-			}
-
-			err = stream.Close()
-			if err != nil {
-				packet.result <- err
-				continue
-			}
-
-			packet.result <- struct{}{}
->>>>>>> e9f3f224
-		}
-	}()
 }
 
 func (n *Network) dispatchMessage(client *PeerClient, msg *protobuf.Message) {
@@ -242,17 +186,10 @@
 
 		listener = server
 	} else if addrInfo.Protocol == "tcp" {
-<<<<<<< HEAD
 		server, err := net.Listen("tcp", ":"+strconv.Itoa(int(addrInfo.Port)))
 		if err != nil {
 			glog.Fatal(err)
 		}
-=======
-		listener, err = net.Listen("tcp", ":"+strconv.Itoa(int(addrInfo.Port)))
-	} else {
-		err = errors.Errorf("network: invalid protocol '%s'", addrInfo.Protocol)
-	}
->>>>>>> e9f3f224
 
 		listener = server
 	} else {
@@ -388,24 +325,19 @@
 
 		conn = dialer
 	} else if addrInfo.Protocol == "tcp" {
-<<<<<<< HEAD
 		address, err := net.ResolveTCPAddr("tcp", addrInfo.HostPort())
 		if err != nil {
 			return nil, err
 		}
 
 		dialer, err := net.DialTCP("tcp", nil, address)
+		if err != nil {
+			return nil, err
+		}
 		dialer.SetWriteBuffer(10000)
 		dialer.SetNoDelay(false)
 
-		if err != nil {
-			return nil, err
-		}
-
 		conn = dialer
-=======
-		conn, err = net.DialTimeout("tcp", addrInfo.HostPort(), n.opts.connectionTimeout)
->>>>>>> e9f3f224
 	} else {
 		err = errors.New("network: invalid protocol " + addrInfo.Protocol)
 	}
@@ -419,16 +351,8 @@
 }
 
 // Accept handles peer registration and processes incoming message streams.
-<<<<<<< HEAD
 func (n *Network) Accept(incoming net.Conn) {
-	const RECV_WINDOW_SIZE = 4096
-
 	var outgoing net.Conn
-=======
-func (n *Network) Accept(conn net.Conn) {
-	var incoming *smux.Session
-	var outgoing *smux.Session
->>>>>>> e9f3f224
 
 	var client *PeerClient
 	var clientInit sync.Once
@@ -554,28 +478,9 @@
 
 	state.conn.SetWriteDeadline(time.Now().Add(3 * time.Second))
 
-<<<<<<< HEAD
 	err := n.sendMessage(state.writer, message, state.writerMutex)
 	if err != nil {
 		return err
-=======
-	select {
-	case n.SendQueue <- packet:
-	default:
-		return errors.New("network: send queue full")
-	}
-
-	select {
-	case raw := <-packet.result:
-		switch err := raw.(type) {
-		case error:
-			return errors.Wrapf(err, "network: failed to send message to %s", address)
-		default:
-			return nil
-		}
-	case <-time.After(n.opts.writeTimeout):
-		return errors.Errorf("network: worker must be too busy; failed to send message to %s", address)
->>>>>>> e9f3f224
 	}
 
 	return nil
